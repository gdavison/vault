--- conflicted
+++ resolved
@@ -283,35 +283,19 @@
 	}
 
 	if resp.IsError() {
-<<<<<<< HEAD
-		var statusCode int
-
-		switch err {
-		case logical.ErrPermissionDenied, logical.ErrMFAPermissionDenied:
-			statusCode = http.StatusForbidden
-		case logical.ErrUnsupportedOperation:
-			statusCode = http.StatusMethodNotAllowed
-		case logical.ErrUnsupportedPath:
-			statusCode = http.StatusNotFound
-		case logical.ErrInvalidRequest, logical.ErrMFAInvalid:
-			statusCode = http.StatusBadRequest
-		default:
-			statusCode = http.StatusBadRequest
-=======
 		statusCode := http.StatusBadRequest
 
 		if err != nil {
 			switch err {
-			case logical.ErrPermissionDenied:
+			case logical.ErrPermissionDenied, logical.ErrMFAPermissionDenied:
 				statusCode = http.StatusForbidden
 			case logical.ErrUnsupportedOperation:
 				statusCode = http.StatusMethodNotAllowed
 			case logical.ErrUnsupportedPath:
 				statusCode = http.StatusNotFound
-			case logical.ErrInvalidRequest:
+			case logical.ErrInvalidRequest, logical.ErrMFAInvalid:
 				statusCode = http.StatusBadRequest
 			}
->>>>>>> 5c0a49f8
 		}
 
 		err := fmt.Errorf("%s", resp.Data["error"].(string))
